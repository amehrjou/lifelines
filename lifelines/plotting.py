--- conflicted
+++ resolved
@@ -168,11 +168,8 @@
     return ax
 
 
-<<<<<<< HEAD
-def plot_lifetimes(lifetimes, event_observed=None, birthtimes=None, order=False, block=True):
-=======
+
 def plot_lifetimes(duration, event_observed=None, entry=None, sort_by_duration=False, event_observed_color="#A60628", event_censored_color="#348ABD", **kwargs):
->>>>>>> f78446c7
     """
     Parameters:
       duration: an array, or pd.Series, of length n -- duration subject was observed for
@@ -199,28 +196,14 @@
     if entry is None:
         entry = np.zeros(N)
 
-<<<<<<< HEAD
-    if order:
-        # order by length of lifetimes; probably not very informative.
-=======
     if sort_by_duration:
         """order by length of lifetimes; probably not very informative."""
->>>>>>> f78446c7
         ix = np.argsort(lifetimes, 0)
         duration = duration[ix, 0]
         event_observed = event_observed[ix, 0]
         entry = entry[ix]
 
     for i in range(N):
-<<<<<<< HEAD
-        c = "#A60628" if event_observed[i] else "#348ABD"
-        plt.hlines(N - 1 - i, birthtimes[i], birthtimes[i] + lifetimes[i], color=c, lw=3)
-        m = "|" if not event_observed[i] else "o"
-        plt.scatter((birthtimes[i]) + lifetimes[i], N - 1 - i, color=c, s=30, marker=m)
-
-    plt.ylim(-0.5, N)
-    plt.show(block=block)
-=======
         c = event_observed_color if event_observed[i] else event_censored_color
         ax.hlines(N - 1 - i, entry[i], entry[i] + duration[i], color=c, lw=3)
         m = "|" if not event_observed[i] else 'o'
@@ -228,7 +211,6 @@
 
     ax.set_ylim(-0.5, N)
     return ax
->>>>>>> f78446c7
 
 
 def set_kwargs_ax(kwargs):
