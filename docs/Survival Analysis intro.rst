--- conflicted
+++ resolved
@@ -68,19 +68,7 @@
     from numpy.random import uniform, exponential
 
     N = 25
-<<<<<<< HEAD
-    current_time = 10
-    actual_lifetimes = np.array([[exponential(12), exponential(2)][uniform() < 0.5] for i in range(N)])
-    observed_lifetimes = np.minimum(actual_lifetimes, current_time)
-    observed = actual_lifetimes < current_time
 
-    plt.xlim(0, 25)
-    plt.vlines(10, 0, 30, lw=2, linestyles='--')
-    plt.xlabel("time")
-    plt.title("Births and deaths of our population, at $t=10$")
-    plot_lifetimes(observed_lifetimes, event_observed=observed)
-    print("Observed lifetimes at time %d:\n" % (current_time), observed_lifetimes)
-=======
     CURRENT_TIME = 10
     
     actual_lifetimes = np.array([
@@ -96,7 +84,6 @@
     ax.set_xlabel("time")
     ax.set_title("Births and deaths of our population, at $t=10$")
     print("Observed lifetimes at time %d:\n" % (CURRENT_TIME), observed_lifetimes)
->>>>>>> f78446c7
 
 
 .. image:: images/survival_analysis_intro_censorship.png
